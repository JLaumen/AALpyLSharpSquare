--- conflicted
+++ resolved
@@ -305,6 +305,7 @@
             s_i = self._sift(cex[:i]).access_string
             hypothesis.execute_sequence(hypothesis.initial_state, cex[:i])
             s_star_i = hypothesis.current_state.prefix
+
             if s_i != s_star_i:
                 j = i
                 d = self._least_common_ancestor(s_i, s_star_i)
@@ -314,11 +315,8 @@
             d = []
         assert j is not None and d is not None
 
-<<<<<<< HEAD
         hypothesis.execute_sequence(hypothesis.initial_state, cex[:j - 1] or tuple())
 
-=======
->>>>>>> 5f9c0951
         self._insert_new_leaf(discriminator=(cex[j - 1], *d),
                               old_leaf_access_string=hypothesis.current_state.prefix,
                               new_leaf_access_string=tuple(cex[:j - 1]) or tuple(),
