from abc import ABC, abstractmethod
from collections import defaultdict


class AutomatonState(ABC):

    def __init__(self, state_id):
        """
        Single state of an automaton. Each state consists of a state id, a dictionary of transitions, where the keys are
        inputs and the values are the corresponding target states, and a prefix that leads to the state from the initial
        state.

        Args:

            state_id(Any): used for graphical representation of the state. A good practice is to keep it unique.

        """
        self.state_id = state_id
        self.transitions = dict()
        self.prefix = None

    def get_diff_state_transitions(self) -> list:
        """
        Returns a list of transitions that lead to new states, not same-state transitions.
        """
        transitions = []
        for trans, state in self.transitions.items():
            if state != self:
                transitions.append(trans)
        return transitions

    def get_same_state_transitions(self) -> list:
        """
        Get all transitions that lead to the same state (self loops).
        """
        dst = self.get_diff_state_transitions()
        all_trans = set(self.transitions.keys())
        return [t for t in all_trans if t not in dst]


class Automaton(ABC):
    """
    Abstract class representing an automaton.
    """

    def __init__(self, initial_state, states: list):
        """
        Args:

            initial_state (AutomatonState): initial state of the automaton
            states (list) : list containing all states of the automaton

        """
        self.initial_state = initial_state
        self.states = states
        self.characterization_set: list = []
        self.current_state = initial_state
        self.size = len(self.states)

    def reset_to_initial(self):
        """
        Resets the current state of the automaton to the initial state
        """
        self.current_state = self.initial_state

    @abstractmethod
    def step(self, letter):
        """
        Performs a single step on the automaton changing its current state.

        Args:

            letter: element of the input alphabet to be executed on the system under learning

        Returns:

            Output produced when executing the input letter from the current state

        """
        pass

    def is_input_complete(self) -> bool:
        """
        Check whether all states have defined transition for all inputs
        :return: true if automaton is input complete

        Returns:

            True if input complete, False otherwise

        """
        alphabet = set(self.get_input_alphabet())
        for state in self.states:
            if set(state.transitions.keys()) != alphabet:
                return False
        return True

    def get_input_alphabet(self) -> list:
        """
        Returns the input alphabet
        """
        alphabet = list()
        for s in self.states:
            for i in s.transitions.keys():
                if i not in alphabet:
                    alphabet.append(i)
        return list(alphabet)

    def get_state_by_id(self, state_id) -> AutomatonState:
        for state in self.states:
            if state.state_id == state_id:
                return state

        return None

    def __str__(self):
        """
        :return: A string representation of the automaton
        """
        from aalpy.utils import save_automaton_to_file
        return save_automaton_to_file(self, path='learnedModel', file_type='string', round_floats=2)

    def make_input_complete(self, missing_transition_go_to='self_loop'):
        """
        For more details check the implementation of this method in utils.HelperFunctions

        missing_transition_go_to: either 'self_loop' or 'sink_state'.
        """
        from aalpy.utils.HelperFunctions import make_input_complete
        make_input_complete(self, missing_transition_go_to)

    def execute_sequence(self, origin_state, seq):
        self.current_state = origin_state
        return [self.step(s) for s in seq]

    def save(self, file_path='LearnedModel'):
        from aalpy.utils import save_automaton_to_file
        save_automaton_to_file(self, path=file_path)

    def visualize(self, path='LearnedModel', file_type='pdf', display_same_state_transitions=True):
        from aalpy.utils import visualize_automaton
        visualize_automaton(self, path, file_type, display_same_state_transitions)


class DeterministicAutomaton(Automaton):

    @abstractmethod
    def step(self, letter):
        pass

    def get_shortest_path(self, origin_state: AutomatonState, target_state: AutomatonState) -> tuple:
        """
        Breath First Search over the automaton

        Args:

            origin_state (AutomatonState): state from which the BFS will start
            target_state (AutomatonState): state that will be reached with the return value

        Returns:

            sequence of inputs that lead from origin_state to target state

        """
        if origin_state not in self.states or target_state not in self.states:
            import warnings
            warnings.warn('Origin or target state not in automaton. Returning empty path.')
            return ()

        explored = []
        queue = [[origin_state]]

        if origin_state == target_state:
            return ()

        while queue:
            path = queue.pop(0)
            node = path[-1]
            if node not in explored:
                neighbours = node.transitions.values()
                for neighbour in neighbours:
                    new_path = list(path)
                    new_path.append(neighbour)
                    queue.append(new_path)
                    # return path if neighbour is goal
                    if neighbour == target_state:
                        acc_seq = new_path[:-1]
                        inputs = []
                        for ind, state in enumerate(acc_seq):
                            inputs.append(next(key for key, value in state.transitions.items()
                                               if value == new_path[ind + 1]))
                        return tuple(inputs)

                # mark node as explored
                explored.append(node)
        return ()

    def is_strongly_connected(self) -> bool:
        """
        Check whether the automaton is strongly connected,
        meaning that every state can be reached from every other state.

        Returns:

            True if strongly connected, False otherwise

        """
        import itertools

        state_comb_list = itertools.permutations(self.states, 2)
        for state_comb in state_comb_list:
            if not self.get_shortest_path(state_comb[0], state_comb[1]):
                return False
        return True

    def output_step(self, state, letter):
        """
            Given an input letter, compute the output response from a given state.
            Args:
                state: state from which the output response shall be computed
                letter: an input letter from the alphabet

            Returns: the single-step output response

        """
        state_save = self.current_state
        self.current_state = state
        output = self.step(letter)
        self.current_state = state_save
        return output

    def find_distinguishing_seq(self, state1, state2):
        """
        A BFS to determine an input sequence that distinguishes two states in the automaton, i.e., a sequence such that
        the output response from the given states is different. In a minimal automaton, this function always returns a
        sequence different from None
        Args:
            state1: first state
            state2: second state to distinguish

        Returns: an input sequence distinguishing two states, or None if the states are equivalent

        """
        visited = set()
        to_explore = [(state1, state2, [])]
        alphabet = self.get_input_alphabet()
        while to_explore:
            (curr_s1, curr_s2, prefix) = to_explore.pop(0)
            visited.add((curr_s1, curr_s2))
            for i in alphabet:
                o1 = self.output_step(curr_s1, i)
                o2 = self.output_step(curr_s2, i)
                new_prefix = prefix + [i]
                if o1 != o2:
                    return new_prefix
                else:
                    next_s1 = curr_s1.transitions[i]
                    next_s2 = curr_s2.transitions[i]
                    if (next_s1, next_s2) not in visited:
                        to_explore.append((next_s1, next_s2, new_prefix))

        return None

    def compute_output_seq(self, state, sequence):
        """
        Given an input sequence, compute the output response from a given state.
        Args:
            state: state from which the output response shall be computed
            sequence: an input sequence over the alphabet

        Returns: the output response

        """
        state_save = self.current_state
        output = self.execute_sequence(state, sequence)
        self.current_state = state_save
        return output

    def compute_characterization_set(self, char_set_init=None, online_suffix_closure=True, split_all_blocks=True,
                                     raise_warning=True):
        """
        Computation of a characterization set, that is, a set of sequences that can distinguish all states in the
        automation. The implementation follows the approach for finding multiple preset diagnosing experiments described
        by Arthur Gill in "Introduction to the Theory of Finite State Machines".
        Some optional parameterized adaptations, e.g., for computing suffix-closed sets target the application in
        L*-based learning and conformance testing.
        The function only works for minimal automata.
        Args:
            char_set_init: a list of sequence that will be included in the characterization set, e.g., the input
                        alphabet. A empty sequance is added to this list when using automata with state labels
                        (DFA and Moore)
            online_suffix_closure: if true, ensures suffix closedness of the characterization set at every computation
                                step
            split_all_blocks: if false, the computation follows the original tree-based strategy, where newly computed
                        sequences are only checked on a subset of the states to be distinguished
                        if true, sequences are used to distinguish all states, yielding a potentially smaller set, which
                        is useful for conformance testing and learning
            raise_warning: prints warning message if characterization set cannot be computed

        Returns: a characterization set or None if a non-minimal automaton is passed to the function

        """
        from copy import copy

        blocks = list()
        blocks.append(copy(self.states))
        char_set = [] if not char_set_init else char_set_init
        if char_set_init:
            for seq in char_set_init:
                blocks = self._split_blocks(blocks, seq)

        while True:
            # Given a partition (of states), this function returns a block with at least two elements.
            try:
                block_to_split = next(filter(lambda b: len(b) > 1, blocks))
            except StopIteration:
                block_to_split = None

            if not block_to_split:
                break
            split_state1 = block_to_split[0]
            split_state2 = block_to_split[1]
            dist_seq = self.find_distinguishing_seq(split_state1, split_state2)
            if dist_seq is None:
                if raise_warning:
                    import warnings
                    warnings.warn("Automaton is non-canonical: could not compute characterization set."
<<<<<<< HEAD
                                  "Returning an empty list.")
                return []
=======
                                  "Returning None.")
                return None
>>>>>>> 26a5a1ed

            # in L*-based learning, we use suffix-closed column labels, so it makes sense to use a suffix-closed
            # char set in this context
            if online_suffix_closure:
                dist_seq_closure = [tuple(dist_seq[len(dist_seq) - i - 1:]) for i in range(len(dist_seq))]
            else:
                dist_seq_closure = [tuple(dist_seq)]

            # the standard approach described by Gill, computes a sequence that splits one block and really only splits
            # one block, that is, it is only applied to the states in said block
            # in L*-based learning we combine every prefix with every, therefore it makes sense to apply the sequence
            # on all blocks and split all
            if split_all_blocks:
                for seq in dist_seq_closure:
                    # seq may be in char_set if we do the closure on the fly
                    if seq in char_set:
                        continue
                    char_set.append(seq)
                    blocks = self._split_blocks(blocks, seq)
            else:
                blocks.remove(block_to_split)
                new_blocks = [block_to_split]
                for seq in dist_seq_closure:
                    char_set.append(seq)
                    new_blocks = self._split_blocks(new_blocks, seq)
                for new_block in new_blocks:
                    blocks.append(new_block)

        char_set = list(set(char_set))
        return char_set

    def _split_blocks(self, blocks, seq):
        """
        Refines a partition of states (blocks) using the output response to a given input sequence seq.
        Args:
            blocks: a partition of states
            seq: an input sequence

        Returns: a refined partition of states

        """
        new_blocks = []
        for block in blocks:
            block_after_split = defaultdict(list)
            for state in block:
                output_seq = tuple(self.compute_output_seq(state, seq))
                block_after_split[output_seq].append(state)
            for new_block in block_after_split.values():
                new_blocks.append(new_block)
        return new_blocks

    def compute_prefixes(self):
        for s in self.states:
            if not s.prefix:
                s.prefix = self.get_shortest_path(self.initial_state, s)<|MERGE_RESOLUTION|>--- conflicted
+++ resolved
@@ -325,13 +325,8 @@
                 if raise_warning:
                     import warnings
                     warnings.warn("Automaton is non-canonical: could not compute characterization set."
-<<<<<<< HEAD
-                                  "Returning an empty list.")
-                return []
-=======
                                   "Returning None.")
                 return None
->>>>>>> 26a5a1ed
 
             # in L*-based learning, we use suffix-closed column labels, so it makes sense to use a suffix-closed
             # char set in this context
