from itertools import chain, tee, product

from aalpy.base.Oracle import Oracle
from aalpy.base.SUL import SUL


def state_characterization_set(hypothesis, alphabet, state):
    """
    Return a list of sequences that distinguish the given state from all other states in the hypothesis.
    Args:
        hypothesis: hypothesis automaton
        alphabet: input alphabet
        state: state for which to find distinguishing sequences
    """
    result = []
    for i in range(len(hypothesis.states)):
        if hypothesis.states[i] == state:
            continue
        seq = hypothesis.find_distinguishing_seq(state, hypothesis.states[i], alphabet)
        if seq:
            result.append(tuple(seq))
    return result


def first_phase_it(alphabet, state_cover, depth, char_set):
    """
    Return an iterator that generates all possible sequences for the first phase of the Wp-method.
    Args:
        alphabet: input alphabet
        state_cover: list of states to cover
        depth: maximum length of middle part
        char_set: characterization set
    """
<<<<<<< HEAD
    char_set = char_set or [()]
    for d in range(depth):
        middle = product(alphabet, repeat=d)
        for m in middle:
            for s in state_cover:
                for c in char_set:
                    yield s + m + c

def second_phase_it(hyp, alphabet, difference, depth):
=======
    return chain(*(product_with_possible_empty_iterable(alphabet, repeat=i) for i in range(max_seq_len)))


def second_phase_test_case_generator(hyp, alphabet, difference, middle):
>>>>>>> a7529495
    """
    Return an iterator that generates all possible sequences for the second phase of the Wp-method.
    Args:
        hyp: hypothesis automaton
        alphabet: input alphabet
        difference: set of sequences that are in the transition cover but not in the state cover
        depth: maximum length of middle part
    """
    state_mapping = {}
    for d in range(depth):
        middle = product(alphabet, repeat=d)
        for mid in middle:
            for t in difference:
                _ = hyp.execute_sequence(hyp.initial_state, t + mid)
                state = hyp.current_state
                if state not in state_mapping:
                    state_mapping[state] = state_characterization_set(hyp, alphabet, state)

<<<<<<< HEAD
                for sm in state_mapping[state]:
                    yield t + mid + sm
=======
        for sm in state_mapping[state]:
            yield t + mid + sm
>>>>>>> a7529495


class WpMethodEqOracle(Oracle):
    """
    Implements the Wp-method equivalence oracle.
    """

    def __init__(self, alphabet: list, sul: SUL, max_number_of_states=4):
        super().__init__(alphabet, sul)
        self.m = max_number_of_states
        self.cache = set()

    def test_sequance(self, hypothesis, seq_under_test):
        self.reset_hyp_and_sul(hypothesis)

        for ind, letter in enumerate(seq_under_test):
            out_hyp = hypothesis.step(letter)
            out_sul = self.sul.step(letter)
            self.num_steps += 1

            if out_hyp != out_sul:
                self.sul.post()
                return seq_under_test[: ind + 1]
        self.cache.add(seq_under_test)

        return None

    def find_cex(self, hypothesis):
        if not hypothesis.characterization_set:
            hypothesis.characterization_set = hypothesis.compute_characterization_set()

        transition_cover = set(
            state.prefix + (letter,)
            for state in hypothesis.states
            for letter in self.alphabet
        )

        state_cover = set(state.prefix for state in hypothesis.states)
        difference = transition_cover.difference(state_cover)
        depth = self.m + 1 - len(hypothesis.states)
        # first phase State Cover * Middle * Characterization Set
<<<<<<< HEAD
        first_phase = first_phase_it(self.alphabet, state_cover, depth, hypothesis.characterization_set)

        # second phase (Transition Cover - State Cover) * Middle * Characterization Set
        # of the state that the prefix leads to
        second_phase = second_phase_it(hypothesis, self.alphabet, difference, depth)
        test_suite = chain(first_phase, second_phase)

        for seq in test_suite:
            if seq not in self.cache:
                self.reset_hyp_and_sul(hypothesis)

                for ind, letter in enumerate(seq):
                    out_hyp = hypothesis.step(letter)
                    out_sul = self.sul.step(letter)
                    self.num_steps += 1
=======
        state_cover = state_cover or [()]
        char_set = hypothesis.characterization_set or [()]

        for sc in state_cover:
            for m in middle_1:
                for cs in char_set:
                    test_seq = sc + m + cs
                    if test_seq not in self.cache:
                        counterexample = self.test_sequance(hypothesis, test_seq)
                        if counterexample:
                            return counterexample

        # second phase (Transition Cover - State Cover) * Middle * Characterization Set
        # of the state that the prefix leads to
        second_phase = second_phase_test_case_generator(hypothesis, self.alphabet, difference, middle_2)
>>>>>>> a7529495

        for test_seq in second_phase:
            if test_seq not in self.cache:
                counterexample = self.test_sequance(hypothesis, test_seq)
                if counterexample:
                    return counterexample

        return None<|MERGE_RESOLUTION|>--- conflicted
+++ resolved
@@ -1,4 +1,4 @@
-from itertools import chain, tee, product
+from itertools import chain, product
 
 from aalpy.base.Oracle import Oracle
 from aalpy.base.SUL import SUL
@@ -31,7 +31,6 @@
         depth: maximum length of middle part
         char_set: characterization set
     """
-<<<<<<< HEAD
     char_set = char_set or [()]
     for d in range(depth):
         middle = product(alphabet, repeat=d)
@@ -40,13 +39,8 @@
                 for c in char_set:
                     yield s + m + c
 
+
 def second_phase_it(hyp, alphabet, difference, depth):
-=======
-    return chain(*(product_with_possible_empty_iterable(alphabet, repeat=i) for i in range(max_seq_len)))
-
-
-def second_phase_test_case_generator(hyp, alphabet, difference, middle):
->>>>>>> a7529495
     """
     Return an iterator that generates all possible sequences for the second phase of the Wp-method.
     Args:
@@ -65,13 +59,8 @@
                 if state not in state_mapping:
                     state_mapping[state] = state_characterization_set(hyp, alphabet, state)
 
-<<<<<<< HEAD
                 for sm in state_mapping[state]:
                     yield t + mid + sm
-=======
-        for sm in state_mapping[state]:
-            yield t + mid + sm
->>>>>>> a7529495
 
 
 class WpMethodEqOracle(Oracle):
@@ -83,21 +72,6 @@
         super().__init__(alphabet, sul)
         self.m = max_number_of_states
         self.cache = set()
-
-    def test_sequance(self, hypothesis, seq_under_test):
-        self.reset_hyp_and_sul(hypothesis)
-
-        for ind, letter in enumerate(seq_under_test):
-            out_hyp = hypothesis.step(letter)
-            out_sul = self.sul.step(letter)
-            self.num_steps += 1
-
-            if out_hyp != out_sul:
-                self.sul.post()
-                return seq_under_test[: ind + 1]
-        self.cache.add(seq_under_test)
-
-        return None
 
     def find_cex(self, hypothesis):
         if not hypothesis.characterization_set:
@@ -113,7 +87,6 @@
         difference = transition_cover.difference(state_cover)
         depth = self.m + 1 - len(hypothesis.states)
         # first phase State Cover * Middle * Characterization Set
-<<<<<<< HEAD
         first_phase = first_phase_it(self.alphabet, state_cover, depth, hypothesis.characterization_set)
 
         # second phase (Transition Cover - State Cover) * Middle * Characterization Set
@@ -129,28 +102,10 @@
                     out_hyp = hypothesis.step(letter)
                     out_sul = self.sul.step(letter)
                     self.num_steps += 1
-=======
-        state_cover = state_cover or [()]
-        char_set = hypothesis.characterization_set or [()]
 
-        for sc in state_cover:
-            for m in middle_1:
-                for cs in char_set:
-                    test_seq = sc + m + cs
-                    if test_seq not in self.cache:
-                        counterexample = self.test_sequance(hypothesis, test_seq)
-                        if counterexample:
-                            return counterexample
-
-        # second phase (Transition Cover - State Cover) * Middle * Characterization Set
-        # of the state that the prefix leads to
-        second_phase = second_phase_test_case_generator(hypothesis, self.alphabet, difference, middle_2)
->>>>>>> a7529495
-
-        for test_seq in second_phase:
-            if test_seq not in self.cache:
-                counterexample = self.test_sequance(hypothesis, test_seq)
-                if counterexample:
-                    return counterexample
+                    if out_hyp != out_sul:
+                        self.sul.post()
+                        return seq[: ind + 1]
+                self.cache.add(seq)
 
         return None