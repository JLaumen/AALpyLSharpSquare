--- conflicted
+++ resolved
@@ -132,17 +132,9 @@
             assert len(possible_trans) < 2
             trans = possible_trans[0]
             self.current_state = trans.target
-<<<<<<< HEAD
-            if trans.action == 'push':
-                assert (letter in self.input_alphabet.call_alphabet)  # push letters must be in call set
-                self.stack.append(trans.stack_guard)
-            elif trans.action == 'pop':
-                assert (letter in self.input_alphabet.return_alphabet)  # pop letters must be in return set
-=======
 
             if trans.action == 'pop':
                 assert(letter in self.input_alphabet.return_alphabet)     # pop letters must be in return set
->>>>>>> b32d5d0f
                 if len(self.stack) <= 1:  # empty stack elem should always be there
                     self.current_state = Sevpa.error_state
                     return False
@@ -236,25 +228,16 @@
         sevpa = Sevpa(init_state, states, input_alphabet)
         return sevpa
 
-<<<<<<< HEAD
-    def transform_access_sequance(self) -> list[str]:
-=======
     def transform_access_sequance(self, state=None, stack_content=None) -> list[str]:
 
->>>>>>> b32d5d0f
         word = []
         calling_state = self.initial_state if not state else state
         stack = self.stack if not stack_content else stack_content
 
-<<<<<<< HEAD
-        for i in range(1, len(self.stack)):  # skip the first element because it's the start of the stack '_'
-            stack_elem = self.stack[i]
-=======
         for index, stack_elem in enumerate(stack):
             # skip the first element because it's the start of the stack '_
             if index == 0:
                 continue
->>>>>>> b32d5d0f
             from_state_id = stack_elem[0]  # the corresponding state where the stack element got pushed from
             call_letter = stack_elem[1]  # the call letter that was pushed on the stack
             from_state = self.get_state_by_id(from_state_id)
